--- conflicted
+++ resolved
@@ -10,11 +10,7 @@
   "engines": { "node": ">= 0.6.15" },
   "licenses": [ { "type": "Apache", "url": "http://www.apache.org/licenses/LICENSE-2.0" } ],
   "dependencies": {
-<<<<<<< HEAD
-    "azure" : "git://github.com/WindowsAzure/azure-sdk-for-node.git#dev",
-=======
     "azure" : "0.6.9",
->>>>>>> 73d79cbb
     "xml2js" : "0.1.x",
     "qs": ">= 0.3.1",
     "log": ">= 1.2.0",
