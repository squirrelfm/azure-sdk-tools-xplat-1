﻿/**
* Copyright 2011 Microsoft Corporation
*
* Licensed under the Apache License, Version 2.0 (the "License");
* you may not use this file except in compliance with the License.
* You may obtain a copy of the License at
*   http://www.apache.org/licenses/LICENSE-2.0
*
* Unless required by applicable law or agreed to in writing, software
* distributed under the License is distributed on an "AS IS" BASIS,
* WITHOUT WARRANTIES OR CONDITIONS OF ANY KIND, either express or implied.
* See the License for the specific language governing permissions and
* limitations under the License.
*/

var testCase = require('nodeunit').testCase;

var assert = require('assert');
var azure = require('../../../lib/azure');
var azureutil = require('../../../lib/util/util');

var ISO8061Date = require('../../../lib/util/iso8061date');

var testutil = require('../../util/util');
var servicebustestutil = require('../../util/servicebus-test-utils');

var ServiceClient = require("../../../lib/services/serviceclient");
var Constants = require('../../../lib/util/constants');
var HttpConstants = Constants.HttpConstants;
var StorageErrorCodeStrings = Constants.StorageErrorCodeStrings;
var ServiceBusConstants = Constants.ServiceBusConstants;

var serviceBusService;

var queueNames = [];
var queueNamesPrefix = 'sbqueue';

var topicNames = [];
var topicNamesPrefix = 'sbtopic';

var subscriptionNames = [];
var subscriptionNamesPrefix = 'sbsubscription';

var ruleNames = [];
var ruleNamesPrefix = 'sbrule';

var testPrefix = 'servicebusservice-tests';

module.exports = testCase(
{
  setUp: function (callback) {
    servicebustestutil.setUpTest(module.exports, testPrefix, function (err, newServiceBusService) {
      serviceBusService = newServiceBusService;
      callback();
    });
  },

  tearDown: function (callback) {
    servicebustestutil.tearDownTest(module.exports, serviceBusService, testPrefix, callback);
  },

  testCreateQueue: function (test) {
    var queueName = testutil.generateId(queueNamesPrefix, queueNames);
    var queueOptions = {
      LockDuration: 'PT45S',
      MaxSizeInMegabytes: '2048',
      RequiresDuplicateDetection: false,
      RequiresSession: false,
      DefaultMessageTimeToLive: 'PT5S',
      DeadLetteringOnMessageExpiration: true,
      DuplicateDetectionHistoryTimeWindow: 'PT55S'
    };

    serviceBusService.createQueue(queueName, queueOptions, function (createError, queue) {
      test.equal(createError, null);
      servicebustestutil.validateQueue(test, queueName, queueOptions, queue);

      // Validate appropriate error for existing queue
      serviceBusService.createQueue( queueName, queueOptions, function (createError, queue) {
        // TODO, validate the actual error
        test.notEqual(createError, null);

        //Validate appropriate error for invalid queue name
        assert.throws( 
          function() {
            serviceBusService.createQueue( null, function( createError2, queue) {
              // TODO, validate the actual error
              test.notEqual(createError, null);
              })}, 
          /name must be a non empty string/
        );
        test.done();
        });
      });
  },

  testCreateQueueIfNotExists: function (test) {
    var queueName = testutil.generateId(queueNamesPrefix, queueNames);
    var queueOptions = {
      LockDuration: 'PT45S',
      MaxSizeInMegabytes: '2048',
      RequiresDuplicateDetection: false,
      RequiresSession: false,
      DefaultMessageTimeToLive: 'PT5S',
      DeadLetteringOnMessageExpiration: true,
      DuplicateDetectionHistoryTimeWindow: 'PT55S'
    };

    serviceBusService.createQueueIfNotExists(queueName, queueOptions, function (createError, created) {
      test.equal(createError, null);
      test.equal(created, true);

      serviceBusService.getQueue(queueName, function( error, queue) {
        servicebustestutil.validateQueue(test, queueName, queueOptions, queue);

        // try creating queue again
        serviceBusService.createQueueIfNotExists(queueName, function (createError2, created2) {
          test.equal(createError2, null);
          test.equal(created2, false);

          // try creating a queue with an invalid name
          assert.throws( 
            function() {
              serviceBusService.createQueueIfNotExists(null, function(createError3, created3) {
                //TODO, add in actuall error validation
                test.notEqual(createError3, null);
              })
            },
              /name must be a non empty string/
            );
            test.done();
        });        
      });
    });
  },

  testDeleteQueue: function (test) {
    var queueName = testutil.generateId(queueNamesPrefix, queueNames);

    serviceBusService.deleteQueue(queueName, function (error1) {
      test.notEqual(error1, null);
      test.equal(error1.code, '404');

      serviceBusService.createQueue(queueName, function (error2, createResponse1) {
        test.equal(error2, null);
        test.notEqual(createResponse1, null);

        serviceBusService.getQueue(queueName, function (error3, createdQueue) {
          test.equal(error3, null);
          test.notEqual(createdQueue, null);
          test.equal(createdQueue.QueueName, queueName);

          serviceBusService.deleteQueue(queueName, function (error4, deleteResponse2) {
            test.equal(error4, null);
            test.notEqual(deleteResponse2, null);

            serviceBusService.getQueue(queueName, function (error5, queueDeleting) {
              test.notEqual(error5, null);
              test.equal(queueDeleting, null);
              
              // Test deleting a queue with an invalid name
              assert.throws(
                function() {
                  serviceBusService.deleteQueue(null, function(deleteError) {
                    // TODO, add in validation for the actual error
                    test.notEqual(deleteError, null);
                  });
                },
                /name must be a non empty string/
              );
              test.done();
              
            });
          });
        });
      });
    });
  },

  testGetQueue: function (test) {
    var queueName = testutil.generateId(queueNamesPrefix, queueNames);

    serviceBusService.getQueue(queueName, function (getError1, getQueue1) {
      test.notEqual(getError1, null);
      test.equal(getQueue1, null);

      serviceBusService.createQueue(queueName, function (createError, queue) {
        test.equal(createError, null);
        test.notEqual(queue, null);

        // Getting existant queue
        serviceBusService.getQueue(queueName, function (getError2, getQueue2) {
          test.equal(getError2, null);
          test.notEqual(getQueue2, null);

          //getting invalid queue name
          assert.throws(
            function() {
              serviceBusService.getQueue(null, function( getError3, getQueue3) {
                // TODO, validate actual returned error
                test.notEqual(getError3, null);
                test.equal(getQueue3, null);
              });
            },
            /name must be a non empty string/
          );
          test.done();
        });
      });
    });
  },

  testListQueue: function (test) {
    var queueName1 = testutil.generateId(queueNamesPrefix, queueNames);
    var queueName2 = testutil.generateId(queueNamesPrefix, queueNames);

    // listing without any queue
    serviceBusService.listQueues(function (emptyError, emptyQueues) {
      test.equal(emptyError, null);
      test.notEqual(emptyQueues, null);
      test.equal(emptyQueues.length, 0);

      serviceBusService.createQueue(queueName1, function (createError1, queue1) {
        test.equal(createError1, null);
        test.notEqual(queue1, null);

        // Listing with only one queue
        serviceBusService.listQueues(function (oneQueueError, oneQueue) {
          test.equal(oneQueueError, null);
          test.notEqual(oneQueue, null);
          test.equal(oneQueue.length, 1);

          serviceBusService.createQueue(queueName2, function (createError2, queue2) {
            test.equal(createError2, null);
            test.notEqual(queue2, null);

            // Listing with multiple queues.
            serviceBusService.listQueues(function (getError, queues) {
              test.equal(getError, null);
              test.notEqual(queues, null);
              test.equal(queues.length, 2);

              var queueCount = 0;
              for (var queue in queues) {
                var currentQueue = queues[queue];

                test.notEqual(currentQueue[ServiceBusConstants.LOCK_DURATION], null);
                test.notEqual(currentQueue[ServiceBusConstants.MAX_SIZE_IN_MEGABYTES], null);
                test.notEqual(currentQueue[ServiceBusConstants.REQUIRES_DUPLICATE_DETECTION], null);
                test.notEqual(currentQueue[ServiceBusConstants.REQUIRES_SESSION], null);
                test.notEqual(currentQueue[ServiceBusConstants.DEFAULT_MESSAGE_TIME_TO_LIVE], null);
                test.notEqual(currentQueue[ServiceBusConstants.DEAD_LETTERING_ON_MESSAGE_EXPIRATION], null);
                test.notEqual(currentQueue[ServiceBusConstants.DUPLICATE_DETECTION_HISTORY_TIME_WINDOW], null);
                test.notEqual(currentQueue[ServiceBusConstants.MAX_DELIVERY_COUNT], null);
                test.notEqual(currentQueue[ServiceBusConstants.ENABLED_BATCHED_OPERATIONS], null);
                test.notEqual(currentQueue[ServiceBusConstants.SIZE_IN_BYTES], null);
                test.notEqual(currentQueue[ServiceBusConstants.MESSAGE_COUNT], null);

                if (currentQueue.QueueName === queueName1) {
                  queueCount += 1;
                } else if (currentQueue.QueueName === queueName2) {
                  queueCount += 2;
                }
              }

              test.equal(queueCount, 3);

              test.done();
            });
          });
        });
      });
    });
  },

  testListQueueRanges: function (test) {
    var queueName1 = '1' + testutil.generateId(queueNamesPrefix, queueNames);
    var queueName2 = '2' + testutil.generateId(queueNamesPrefix, queueNames);
    var queueName3 = '3' + testutil.generateId(queueNamesPrefix, queueNames);
    var queueName4 = '4' + testutil.generateId(queueNamesPrefix, queueNames);

    serviceBusService.createQueue(queueName1, function (createError1) {
      test.equal(createError1, null);

      serviceBusService.createQueue(queueName2, function (createError2) {
        test.equal(createError2, null);

        serviceBusService.createQueue(queueName3, function (createError3) {
          test.equal(createError3, null);

          serviceBusService.createQueue(queueName4, function (createError4) {
            test.equal(createError4, null);

            // test top
            serviceBusService.listQueues({ top: 2 }, function (listError1, listQueues1) {
              test.equal(listError1, null);
              test.notEqual(listQueues1, null);
              test.equal(listQueues1.length, 2);

              // results are ordered by alphabetic order so
              // queueName1 and queueName2 should be in the result
              var queueCount = 0;
              for (var queue in listQueues1) {
                var currentQueue = listQueues1[queue];
                if (currentQueue.QueueName === queueName1) {
                  queueCount += 1;
                } else if (currentQueue.QueueName === queueName2) {
                  queueCount += 2;
                }
              }

              test.equal(queueCount, 3);

              // test skip
              serviceBusService.listQueues({ top: 2, skip: 1 }, function (listError2, listQueues2) {
                test.equal(listError2, null);
                test.notEqual(listQueues2, null);
                test.equal(listQueues2.length, 2);

                // results are ordered by alphabetic order so
                // queueName2 and queueName3 should be in the result
                queueCount = 0;
                for (queue in listQueues2) {
                  currentQueue = listQueues2[queue];
                  if (currentQueue.QueueName === queueName2) {
                    queueCount += 1;
                  } else if (currentQueue.QueueName === queueName3) {
                    queueCount += 2;
                  }
                }

                test.equal(queueCount, 3);

                test.done();
              });
            });
          });
        });
      });
    });
  },

  testSendQueueMessage: function (test) {
    var queueName = testutil.generateId(queueNamesPrefix, queueNames);

    serviceBusService.createQueue(queueName, function (createError, queue) {
      test.equal(createError, null);
      test.notEqual(queue, null);

      serviceBusService.sendQueueMessage(queueName, 'hi there', function (sendError) {
        test.equal(sendError, null);

        //invalid queue name
        assert.throws(
          function() {
            serviceBusService.sendQueueMessage(null, 'hi again', function(sendError2) {
              //TODO, add validation for returned error
              test.notEqual(createError2, null);
            });},
          /name must be a non empty string/
        );
        test.done();
      });
    });
  },

  testSendMessageProperties: function (test) {
    var queueName = testutil.generateId(queueNamesPrefix, queueNames);
    var messageText = 'hi there again';
    var messageOptions = {
      contentType: 'made-up-one',
      brokerProperties: {
        CorrelationId: '{701332F3-B37B-4D29-AA0A-E367906C206E}',
        SessionId: 'session',
        MessageId: 'id',
        Label: 'lbl',
        ReplyTo: 'repTo',
        To: 'to',
        ReplyToSessionId: 'repsession'
      }
    };

    serviceBusService.createQueue(queueName, function (createError, queue) {
      test.equal(createError, null);
      test.notEqual(queue, null);

      serviceBusService.sendQueueMessage(queueName, messageText, messageOptions, function (sendError) {
        test.equal(sendError, null);

        serviceBusService.receiveQueueMessage(queueName, function (receiveError, messageReceived) {
          test.equal(receiveError, null);
          test.notEqual(messageReceived, null);

          test.equal(messageReceived.contentType, messageOptions.contentType);
          test.equal(messageReceived.brokerProperties.CorrelationId, messageOptions.brokerProperties.CorrelationId);
          test.equal(messageReceived.brokerProperties.SessionId, messageOptions.brokerProperties.SessionId);
          test.equal(messageReceived.brokerProperties.MessageId, messageOptions.brokerProperties.MessageId);
          test.equal(messageReceived.brokerProperties.Label, messageOptions.brokerProperties.Label);
          test.equal(messageReceived.brokerProperties.ReplyTo, messageOptions.brokerProperties.ReplyTo);
          test.equal(messageReceived.brokerProperties.To, messageOptions.brokerProperties.To);
          test.equal(messageReceived.brokerProperties.ReplyToSessionId, messageOptions.brokerProperties.ReplyToSessionId);

          test.done();
        });
      });
    });
  },

  testMessageCustomProperties: function (test) {
    var queueName = testutil.generateId(queueNamesPrefix, queueNames);
    var messageText = 'hi there again';
    var messageOptions = {
      customProperties: {
        propint: 1,
        propfloat: 2.22,
        propdate: new Date(2012, 02, 07, 22, 27, 0),
        propstring: 'hi there'
      }
    };

    serviceBusService.createQueue(queueName, function (createError, queue) {
      test.equal(createError, null);
      test.notEqual(queue, null);

      serviceBusService.sendQueueMessage(queueName, messageText, messageOptions, function (sendError) {
        test.equal(sendError, null);

        // read the message
        serviceBusService.receiveQueueMessage(queueName, function (receiveError, message) {
          test.equal(receiveError, null);
          test.equal(message.messagetext, messageText);
          test.strictEqual(message.customProperties.propint, messageOptions.customProperties.propint);
          test.strictEqual(message.customProperties.propfloat, messageOptions.customProperties.propfloat);
          test.deepEqual(message.customProperties.propdate.valueOf(), messageOptions.customProperties.propdate.valueOf());
          test.strictEqual(message.customProperties.propstring, messageOptions.customProperties.propstring);

          serviceBusService.receiveQueueMessage(queueName, function (receiveError2, emptyMessage) {
            test.notEqual(receiveError2, null);
            test.equal(emptyMessage, null);

            test.done();
          });
        });
      });
    });
  },

  testReceiveQueueMessage: function (test) {
    var queueName = testutil.generateId(queueNamesPrefix, queueNames);
    var messageText = 'hi there again';

    serviceBusService.createQueue(queueName, function (createError, queue) {
      test.equal(createError, null);
      test.notEqual(queue, null);

      serviceBusService.sendQueueMessage(queueName, messageText, function (sendError) {
        test.equal(sendError, null);

        // read the message
        serviceBusService.receiveQueueMessage(queueName, function (receiveError, message) {
          test.equal(receiveError, null);
          test.equal(message.messagetext, messageText);

          serviceBusService.receiveQueueMessage(queueName, function (receiveError2, emptyMessage) {
            test.notEqual(receiveError2, null);
            test.equal(emptyMessage, null);

            test.done();
          });
        });
      });
    });
  },

<<<<<<< HEAD
  testReceiveQueueMessagePeekLock: function(test) {
    var queueName = testutil.generateId(queueNamesPrefix, queueNames);
    var messageText = 'hi there with PeekLock';
    var messageOptions = 

    serviceBusService.createQueue(queueName, function (createError, queue) {
      test.equal(createError, null);
      test.notEqual(queue, null);

      serviceBusService.sendQueueMessage(queueName, messageText, function (sendError) {
        test.equal(sendError, null);

        // read the message
        serviceBusService.receiveQueueMessage(queueName, function (receiveError, message) {
          test.equal(receiveError, null);
          test.equal(message.messagetext, messageText);

          serviceBusService.receiveQueueMessage(queueName, function (receiveError2, emptyMessage) {
            test.notEqual(receiveError2, null);
            test.equal(emptyMessage, null);

            test.done();
          });
        });
      });
    });
   
  },
=======
  /*
  testPeekMessage: function (test) {
  var queueName = testutil.generateId(queueNamesPrefix, queueNames);
  var messageText = 'hi there again';

  serviceBusService.createQueue(queueName, function (createError, queue) {
  test.equal(createError, null);
  test.notEqual(queue, null);

  serviceBusService.sendQueueMessage(queueName, messageText, function (sendError) {
  test.equal(sendError, null);

  // Peek the message
  serviceBusService.receiveQueueMessage(queueName, { isPeekLock: true, timeoutIntervalInMs: 5 }, function (receiveError, message) {
  test.equal(receiveError, null);
  test.equal(message.messagetext, messageText);

  test.notEqual(message.location, null);
  test.notEqual(message.brokerProperties.LockToken, null);
  test.notEqual(message.brokerProperties.LockedUntilUtc, null);

  // Message is not available while locked
  serviceBusService.receiveQueueMessage(queueName, { isPeekLock: true, timeoutIntervalInMs: 5 }, function (receiveError2, emptyMessage, rsp) {
  console.log(rsp);

  test.notEqual(receiveError2, null);
  test.equal(emptyMessage, null);

  // unlock message
  serviceBusService.unlockMessage(message.location, function (unlockError) {
  test.equal(unlockError, null);

  // receive message again
  serviceBusService.receiveQueueMessage(queueName, function (receiveError3, message3) {
  test.equal(receiveError3, null);
  test.equal(message3.messagetext, messageText);

  // message was deleted
  serviceBusService.receiveQueueMessage(queueName, function (receiveError4, emptyMessage2) {
  test.notEqual(receiveError4, null);
  test.equal(emptyMessage2, null);

  test.done();
  });
  });
  });
  });
  });
  });
  });
  },
  */
>>>>>>> d1015496

  testCreateTopic: function (test) {
    var topicName = testutil.generateId(topicNamesPrefix, topicNames);
    var topicOptions = {
      MaxSizeInMegabytes: '2048',
      RequiresDuplicateDetection: false,
      DefaultMessageTimeToLive: 'PT5S',
      DuplicateDetectionHistoryTimeWindow: 'PT55S'
    };

    serviceBusService.createTopic(topicName, topicOptions, function (createError, topic) {
      test.equal(createError, null);
      test.notEqual(topic, null);
      if (topic) {
        test.equal(topic.TopicName, topicName);

        test.equal(topic.MaxSizeInMegabytes, topicOptions.MaxSizeInMegabytes);
        test.equal(topic.RequiresDuplicateDetection, topicOptions.RequiresDuplicateDetection);
        test.equal(topic.DefaultMessageTimeToLive, topicOptions.DefaultMessageTimeToLive);
        test.equal(topic.DuplicateDetectionHistoryTimeWindow, topicOptions.DuplicateDetectionHistoryTimeWindow);
      }

      test.done();
    });
  },

  testCreateTopicIfNotExists: function (test) {
    var topicName = testutil.generateId(topicNamesPrefix, topicNames);
    var topicOptions = {
      MaxSizeInMegabytes: '2048',
      RequiresDuplicateDetection: false,
      DefaultMessageTimeToLive: 'PT5S',
      DuplicateDetectionHistoryTimeWindow: 'PT55S'
    };

    serviceBusService.createTopicIfNotExists(topicName, topicOptions, function (createError1, created1) {
      test.equal(createError1, null);
      test.equal(created1, true);

      serviceBusService.createTopicIfNotExists(topicName, function (createError2, created2) {
        test.equal(createError2, null);
        test.equal(created2, false);

        test.done();
      });
    });
  },

  testDeleteTopic: function (test) {
    var topicName = testutil.generateId(topicNamesPrefix, topicNames);

    serviceBusService.deleteTopic(topicName, function (error1) {
      test.notEqual(error1, null);
      test.equal(error1.code, '404');

      serviceBusService.createTopic(topicName, function (error2, createResponse1) {
        test.equal(error2, null);
        test.notEqual(createResponse1, null);

        serviceBusService.deleteTopic(topicName, function (error3, deleteResponse2) {
          test.equal(error3, null);
          test.notEqual(deleteResponse2, null);

          serviceBusService.getTopic(topicName, function (error4, topicDeleting) {
            test.notEqual(error4, null);
            test.equal(topicDeleting, null);

            test.done();
          });
        });
      });
    });
  },

  testGetTopic: function (test) {
    var topicName = testutil.generateId(topicNamesPrefix, topicNames);

    serviceBusService.getTopic(topicName, function (error, emptyTopic) {
      test.notEqual(error, null);
      test.equal(emptyTopic, null);

      serviceBusService.createTopic(topicName, function (createError, topic) {
        test.equal(createError, null);
        test.notEqual(topic, null);

        serviceBusService.getTopic(topicName, function (getError, getTopic) {
          test.equal(getError, null);
          test.notEqual(getTopic, null);

          test.done();
        });
      });
    });
  },

  testListTopics: function (test) {
    var topicName1 = testutil.generateId(topicNamesPrefix, topicNames);
    var topicName2 = testutil.generateId(topicNamesPrefix, topicNames);

    // listing without any topic
    serviceBusService.listTopics(function (listError1, listTopics1) {
      test.equal(listError1, null);
      test.notEqual(listTopics1, null);
      test.equal(listTopics1.length, 0);

      serviceBusService.createTopic(topicName1, function (createError1, topic1) {
        test.equal(createError1, null);
        test.notEqual(topic1, null);

        // listing with a single topic
        serviceBusService.listTopics(function (listError2, listTopics2) {
          test.equal(listError2, null);
          test.notEqual(listTopics2, null);
          test.equal(listTopics2.length, 1);

          serviceBusService.createTopic(topicName2, function (createError2, topic2) {
            test.equal(createError2, null);
            test.notEqual(topic2, null);

            // listing multiple topics
            serviceBusService.listTopics(function (listError, listTopics) {
              test.equal(listError, null);
              test.notEqual(listTopics, null);
              test.equal(listTopics.length, 2);

              var topicCount = 0;
              for (var topic in listTopics) {
                var currentTopic = listTopics[topic];

                test.notEqual(currentTopic.MaxSizeInMegabytes, null);
                test.notEqual(currentTopic.RequiresDuplicateDetection, null);
                test.notEqual(currentTopic.DefaultMessageTimeToLive, null);
                test.notEqual(currentTopic.DuplicateDetectionHistoryTimeWindow, null);

                if (currentTopic.TopicName === topicName1) {
                  topicCount += 1;
                } else if (currentTopic.TopicName === topicName2) {
                  topicCount += 2;
                }
              }

              test.equal(topicCount, 3);

              test.done();
            });
          });
        });
      });
    });
  },

  testListTopicsRanges: function (test) {
    var topicName1 = '1' + testutil.generateId(topicNamesPrefix, topicNames);
    var topicName2 = '2' + testutil.generateId(topicNamesPrefix, topicNames);
    var topicName3 = '3' + testutil.generateId(topicNamesPrefix, topicNames);
    var topicName4 = '4' + testutil.generateId(topicNamesPrefix, topicNames);

    serviceBusService.createTopic(topicName1, function (createError1) {
      test.equal(createError1, null);

      serviceBusService.createTopic(topicName2, function (createError2) {
        test.equal(createError2, null);

        serviceBusService.createTopic(topicName3, function (createError3) {
          test.equal(createError3, null);

          serviceBusService.createTopic(topicName4, function (createError4) {
            test.equal(createError4, null);

            // test top
            serviceBusService.listTopics({ top: 2 }, function (listError1, listTopics1) {
              test.equal(listError1, null);
              test.notEqual(listTopics1, null);
              test.equal(listTopics1.length, 2);

              // results are ordered by alphabetic order so
              // topicName1 and topicName2 should be in the result
              var topicCount = 0;
              for (var topic in listTopics1) {
                var currentTopic = listTopics1[topic];
                if (currentTopic.TopicName === topicName1) {
                  topicCount += 1;
                } else if (currentTopic.TopicName === topicName2) {
                  topicCount += 2;
                }
              }

              test.equal(topicCount, 3);

              // test skip
              serviceBusService.listTopics({ top: 2, skip: 1 }, function (listError2, listTopics2) {
                test.equal(listError2, null);
                test.notEqual(listTopics2, null);
                test.equal(listTopics2.length, 2);

                // results are ordered by alphabetic order so
                // topicName2 and topicName3 should be in the result
                topicCount = 0;
                for (topic in listTopics2) {
                  currentTopic = listTopics2[topic];
                  if (currentTopic.TopicName === topicName2) {
                    topicCount += 1;
                  } else if (currentTopic.TopicName === topicName3) {
                    topicCount += 2;
                  }
                }

                test.equal(topicCount, 3);

                test.done();
              });
            });
          });
        });
      });
    });
  },

  testCreateSubscription: function (test) {
    var topicName = testutil.generateId(topicNamesPrefix, topicNames);
    var subscriptionName1 = testutil.generateId(subscriptionNamesPrefix, subscriptionNames);
    var subscriptionName2 = testutil.generateId(subscriptionNamesPrefix, subscriptionNames);

    var subscriptionOptions = {
      LockDuration: 'PT5S',
      RequiresSession: true,
      DefaultMessageTimeToLive: 'PT5S',
      DeadLetteringOnMessageExpiration: true,
      DeadLetteringOnFilterEvaluationExceptions: true
    };

    // Invalid topic name
    serviceBusService.createSubscription('MyFakeTopic', subscriptionName1, subscriptionOptions, function (fakeCreateSubscriptionError, fakeSubscription) {
      test.notEqual(fakeCreateSubscriptionError, null);
      test.equal(fakeSubscription, null);

      serviceBusService.createTopic(topicName, function (createError, topic) {
        test.equal(createError, null);
        test.notEqual(topic, null);

        serviceBusService.createSubscription(topicName, subscriptionName1, subscriptionOptions, function (createSubscriptionError1, subscription1) {
          test.equal(createSubscriptionError1, null);
          test.notEqual(subscription1, null);

          serviceBusService.createSubscription(topicName, subscriptionName2, subscriptionOptions, function (createSubscriptionError2, subscription2) {
            test.equal(createSubscriptionError2, null);
            test.notEqual(subscription2, null);

            test.equal(subscription2.LockDuration, subscriptionOptions.LockDuration);
            test.equal(subscription2.RequiresSession, subscriptionOptions.RequiresSession);
            test.equal(subscription2.DefaultMessageTimeToLive, subscriptionOptions.DefaultMessageTimeToLive);
            test.equal(subscription2.DeadLetteringOnMessageExpiration, subscriptionOptions.DeadLetteringOnMessageExpiration);
            test.equal(subscription2.DeadLetteringOnFilterEvaluationExceptions, subscriptionOptions.DeadLetteringOnFilterEvaluationExceptions);

            test.done();
          });
        });
      });
    });
  },

  testDeleteSubscription: function (test) {
    var topicName = testutil.generateId(topicNamesPrefix, topicNames);
    var subscriptionName = testutil.generateId(subscriptionNamesPrefix, subscriptionNames);

    serviceBusService.deleteSubscription(topicName, subscriptionName, function (error1) {
      test.notEqual(error1, null);
      test.equal(error1.code, '404');

      serviceBusService.createTopic(topicName, function (error2, createResponse1) {
        test.equal(error2, null);
        test.notEqual(createResponse1, null);

        serviceBusService.createSubscription(topicName, subscriptionName, function (error3, createResponse3) {
          test.equal(error3, null);
          test.notEqual(createResponse3, null);

          serviceBusService.deleteSubscription(topicName, subscriptionName, function (error4, deleteResponse4) {
            test.equal(error4, null);
            test.notEqual(deleteResponse4, null);

            serviceBusService.getSubscription(topicName, subscriptionName, function (getError, sub) {
              test.notEqual(getError, null);
              test.equal(sub, null);

              test.done();
            });
          });
        });
      });
    });
  },

  testGetSubscription: function (test) {
    var topicName = testutil.generateId(topicNamesPrefix, topicNames);
    var subscriptionName = testutil.generateId(subscriptionNamesPrefix, subscriptionNames);

    serviceBusService.createTopic(topicName, function (createError1, topic) {
      test.equal(createError1, null);
      test.notEqual(topic, null);

      serviceBusService.createSubscription(topicName, subscriptionName, function (createError2, subscription) {
        test.equal(createError2, null);
        test.notEqual(subscription, null);

        serviceBusService.getSubscription(topicName, subscriptionName, function (getError, getTopic) {
          test.equal(getError, null);
          test.notEqual(getTopic, null);

          test.done();
        });
      });
    });
  },

  testListSubscriptions: function (test) {
    var topicName = testutil.generateId(topicNamesPrefix, topicNames);
    var subscriptionName1 = testutil.generateId(subscriptionNamesPrefix, subscriptionNames);
    var subscriptionName2 = testutil.generateId(subscriptionNamesPrefix, subscriptionNames);

    serviceBusService.createTopic(topicName, function (createError1, topic) {
      test.equal(createError1, null);
      test.notEqual(topic, null);

      serviceBusService.createSubscription(topicName, subscriptionName1, function (createError2, subscription1) {
        test.equal(createError2, null);
        test.notEqual(subscription1, null);

        serviceBusService.createSubscription(topicName, subscriptionName2, function (createError3, subscription2) {
          test.equal(createError3, null);
          test.notEqual(subscription2, null);

          serviceBusService.listSubscriptions(topicName, function (listError, subscriptions) {
            test.equal(listError, null);
            test.notEqual(subscriptions, null);
            test.equal(subscriptions.length, 2);

            test.done();
          });
        });
      });
    });
  },

  testCreateRule: function (test) {
    var topicName = testutil.generateId(topicNamesPrefix, topicNames);
    var subscriptionName = testutil.generateId(subscriptionNamesPrefix, subscriptionNames);
    var ruleName = testutil.generateId(ruleNamesPrefix, ruleNames);

    serviceBusService.createTopic(topicName, function (createError, topic) {
      test.equal(createError, null);
      test.notEqual(topic, null);

      serviceBusService.createSubscription(topicName, subscriptionName, function (createSubscriptionError, subscription) {
        test.equal(createSubscriptionError, null);
        test.notEqual(subscription, null);

        serviceBusService.createRule(topicName, subscriptionName, ruleName, function (createRuleError, rule) {
          test.equal(createRuleError, null);
          test.notEqual(rule, null);
          test.done();
        });
      });
    });
  },

  testDeleteRule: function (test) {
    var topicName = testutil.generateId(topicNamesPrefix, topicNames);
    var subscriptionName = testutil.generateId(subscriptionNamesPrefix, subscriptionNames);
    var ruleName = testutil.generateId(ruleNamesPrefix, ruleNames);

    serviceBusService.deleteSubscription(topicName, subscriptionName, function (error1) {
      test.notEqual(error1, null);
      test.equal(error1.code, '404');

      serviceBusService.createTopic(topicName, function (error2, createResponse1) {
        test.equal(error2, null);
        test.notEqual(createResponse1, null);

        serviceBusService.createSubscription(topicName, subscriptionName, function (error3, createResponse3) {
          test.equal(error3, null);
          test.notEqual(createResponse3, null);

          serviceBusService.createRule(topicName, subscriptionName, ruleName, function (error4, createResponse4) {
            test.equal(error4, null);
            test.notEqual(createResponse4, null);

            serviceBusService.deleteRule(topicName, subscriptionName, ruleName, function (error5, deleteResponse5) {
              test.equal(error5, null);
              test.notEqual(deleteResponse5, null);

              test.done();
            });
          });
        });
      });
    });
  },

  testListRule: function (test) {
    var topicName = testutil.generateId(topicNamesPrefix, topicNames);
    var subscriptionName = testutil.generateId(subscriptionNamesPrefix, subscriptionNames);
    var ruleName1 = testutil.generateId(ruleNamesPrefix, ruleNames);
    var ruleName2 = testutil.generateId(ruleNamesPrefix, ruleNames);

    serviceBusService.createTopic(topicName, function (createError, topic) {
      test.equal(createError, null);
      test.notEqual(topic, null);

      serviceBusService.createSubscription(topicName, subscriptionName, function (createSubscriptionError, subscription) {
        test.equal(createSubscriptionError, null);
        test.notEqual(subscription, null);

        serviceBusService.createRule(topicName, subscriptionName, ruleName1, function (createRuleError1, rule1) {
          test.equal(createRuleError1, null);
          test.notEqual(rule1, null);

          serviceBusService.createRule(topicName, subscriptionName, ruleName2, function (createRuleError2, rule2) {
            test.equal(createRuleError2, null);
            test.notEqual(rule2, null);

            serviceBusService.listRules(topicName, subscriptionName, function (listError, rules) {
              test.equal(listError, null);
              test.notEqual(rules, null);
              test.equal(rules.length, 3);

              test.done();
            });
          });
        });
      });
    });
  }
});<|MERGE_RESOLUTION|>--- conflicted
+++ resolved
@@ -472,36 +472,6 @@
     });
   },
 
-<<<<<<< HEAD
-  testReceiveQueueMessagePeekLock: function(test) {
-    var queueName = testutil.generateId(queueNamesPrefix, queueNames);
-    var messageText = 'hi there with PeekLock';
-    var messageOptions = 
-
-    serviceBusService.createQueue(queueName, function (createError, queue) {
-      test.equal(createError, null);
-      test.notEqual(queue, null);
-
-      serviceBusService.sendQueueMessage(queueName, messageText, function (sendError) {
-        test.equal(sendError, null);
-
-        // read the message
-        serviceBusService.receiveQueueMessage(queueName, function (receiveError, message) {
-          test.equal(receiveError, null);
-          test.equal(message.messagetext, messageText);
-
-          serviceBusService.receiveQueueMessage(queueName, function (receiveError2, emptyMessage) {
-            test.notEqual(receiveError2, null);
-            test.equal(emptyMessage, null);
-
-            test.done();
-          });
-        });
-      });
-    });
-   
-  },
-=======
   /*
   testPeekMessage: function (test) {
   var queueName = testutil.generateId(queueNamesPrefix, queueNames);
@@ -554,7 +524,6 @@
   });
   },
   */
->>>>>>> d1015496
 
   testCreateTopic: function (test) {
     var topicName = testutil.generateId(topicNamesPrefix, topicNames);
