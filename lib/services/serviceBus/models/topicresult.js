--- conflicted
+++ resolved
@@ -65,33 +65,12 @@
       topicDescription[ServiceBusConstants.DUPLICATE_DETECTION_HISTORY_TIME_WINDOW] = topic[ServiceBusConstants.DUPLICATE_DETECTION_HISTORY_TIME_WINDOW];
     }
 
-<<<<<<< HEAD
-    if (topic[ServiceBusConstants.MAX_SUBSCRIPTIONS_PER_TOPIC]) {
-      topicDescription[ServiceBusConstants.MAX_SUBSCRIPTIONS_PER_TOPIC] = topic[ServiceBusConstants.MAX_SUBSCRIPTIONS_PER_TOPIC];
-    }
-
-    if (topic[ServiceBusConstants.MAX_SQL_FILTERS_PER_TOPIC]) {
-      topicDescription[ServiceBusConstants.MAX_SQL_FILTERS_PER_TOPIC] = topic[ServiceBusConstants.MAX_SQL_FILTERS_PER_TOPIC];
-    }
-
-    if (topic[ServiceBusConstants.MAX_CORRELATION_FILTERS_PER_TOPIC]) {
-      topicDescription[ServiceBusConstants.MAX_CORRELATION_FILTERS_PER_TOPIC] = topic[ServiceBusConstants.MAX_CORRELATION_FILTERS_PER_TOPIC];
-    }
-
-    if (topic[ServiceBusConstants.DEAD_LETTERING_ON_MESSAGE_EXPIRATION]) {
-      topicDescription[ServiceBusConstants.DEAD_LETTERING_ON_MESSAGE_EXPIRATION] = topic[ServiceBusConstants.DEAD_LETTERING_ON_MESSAGE_EXPIRATION];
-    }
-
-    if (topic[ServiceBusConstants.DEAD_LETTERING_ON_FILTER_EVALUATION_EXCEPTIONS]) {
-      topicDescription[ServiceBusConstants.DEAD_LETTERING_ON_FILTER_EVALUATION_EXCEPTIONS] = topic[ServiceBusConstants.DEAD_LETTERING_ON_FILTER_EVALUATION_EXCEPTIONS];
-=======
     if (topic[ServiceBusConstants.ENABLE_BATCHED_OPERATIONS]) {
       topicDescription[ServiceBusConstants.ENABLE_BATCHED_OPERATIONS] = topic[ServiceBusConstants.ENABLE_BATCHED_OPERATIONS];
     }
 
     if (topic[ServiceBusConstants.SIZE_IN_BYTES]) {
       topicDescription[ServiceBusConstants.SIZE_IN_BYTES] = topic[ServiceBusConstants.SIZE_IN_BYTES];
->>>>>>> e76a8e7c
     }
   }
 
